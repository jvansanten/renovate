--- conflicted
+++ resolved
@@ -25,11 +25,7 @@
     },
   },
   modulePathIgnorePatterns: ['<rootDir>/dist/', '/__fixtures__/'],
-<<<<<<< HEAD
-  reporters: ['default', './tools/jest-gh-reporter.js'],
-=======
   reporters: ci ? ['default', 'jest-github-actions-reporter'] : ['default'],
->>>>>>> 772673b1
   setupFilesAfterEnv: ['jest-extended', '<rootDir>/test/setup.ts'],
   snapshotSerializers: ['<rootDir>/test/newline-snapshot-serializer.ts'],
   testEnvironment: 'node',
