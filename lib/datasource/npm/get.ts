<<<<<<< HEAD
import { OutgoingHttpHeaders } from 'http';
=======
import url from 'url';
>>>>>>> af1e4ee1
import is from '@sindresorhus/is';
import { logger } from '../../logger';
import { ExternalHostError } from '../../types/errors/external-host-error';
import * as packageCache from '../../util/cache/package';
import { Http, HttpOptions } from '../../util/http';
<<<<<<< HEAD
import { maskToken } from '../../util/mask';
import { parseUrl, resolveBaseUrl } from '../../util/url';
=======
>>>>>>> af1e4ee1
import type { Release, ReleaseResult } from '../types';
import { id } from './common';
import { resolvePackage } from './npmrc';
import { NpmResponse } from './types';

const http = new Http(id);

let memcache: Record<string, string> = {};

export function resetMemCache(): void {
  logger.debug('resetMemCache()');
  memcache = {};
}

export function resetCache(): void {
  resetMemCache();
}

export interface NpmRelease extends Release {
  gitRef?: string;
}
export interface NpmDependency extends ReleaseResult {
  releases: NpmRelease[];
  deprecationSource?: string;
  name: string;
  homepage: string;
  sourceUrl: string;
  versions: Record<string, any>;
  'dist-tags': Record<string, string>;
  sourceDirectory?: string;
}

export async function getDependency(
  packageName: string
): Promise<NpmDependency | null> {
  logger.trace(`npm.getDependency(${packageName})`);

  // This is our datastore cache and is cleared at the end of each repo, i.e. we never requery/revalidate during a "run"
  if (memcache[packageName]) {
    logger.trace('Returning cached result');
    return JSON.parse(memcache[packageName]) as NpmDependency;
  }

<<<<<<< HEAD
  const scope = packageName.split('/')[0];
  let regUrl: string;
  const npmrc = getNpmrc();
  try {
    regUrl = getRegistryUrl(scope, npmrc);
  } catch (err) {
    regUrl = 'https://registry.npmjs.org';
  }
  const pkgUrl = resolveBaseUrl(
    regUrl,
    encodeURIComponent(packageName).replace(/^%40/, '@')
  );
=======
  const { headers, packageUrl, registryUrl } = resolvePackage(packageName);

>>>>>>> af1e4ee1
  // Now check the persistent cache
  const cacheNamespace = 'datasource-npm';
  const cachedResult = await packageCache.get<NpmDependency>(
    cacheNamespace,
    packageUrl
  );
  // istanbul ignore if
  if (cachedResult) {
    return cachedResult;
  }

<<<<<<< HEAD
  if (authInfo?.type && authInfo.token) {
    headers.authorization = `${authInfo.type} ${authInfo.token}`;
    logger.trace(
      { token: maskToken(authInfo.token), npmName: packageName },
      'Using auth (via npmrc) for npm lookup'
    );
  } else if (process.env.NPM_TOKEN && process.env.NPM_TOKEN !== 'undefined') {
    logger.trace(
      { token: maskToken(process.env.NPM_TOKEN), npmName: packageName },
      'Using auth (via process.env.NPM_TOKEN) for npm lookup'
    );
    headers.authorization = `Bearer ${process.env.NPM_TOKEN}`;
  }

  const uri = parseUrl(pkgUrl);
=======
  const uri = url.parse(packageUrl);
>>>>>>> af1e4ee1

  if (uri.host === 'registry.npmjs.org' && !uri.pathname.startsWith('/@')) {
    // Delete the authorization header for non-scoped public packages to improve http caching
    // Otherwise, authenticated requests are not cacheable until the registry adds "public" to Cache-Control
    // Ref: https://greenbytes.de/tech/webdav/rfc7234.html#caching.authenticated.responses
    delete headers.authorization;
  }

  try {
    const opts: HttpOptions = {
      headers,
    };
    const raw = await http.getJson<NpmResponse>(packageUrl, opts);
    const res = raw.body;
    if (!res.versions || !Object.keys(res.versions).length) {
      // Registry returned a 200 OK but with no versions
      logger.debug({ dependency: packageName }, 'No versions returned');
      return null;
    }

    const latestVersion = res.versions[res['dist-tags'].latest];
    res.repository = res.repository || latestVersion.repository;
    res.homepage = res.homepage || latestVersion.homepage;

    // Determine repository URL
    let sourceUrl: string;

    if (res.repository) {
      if (is.string(res.repository)) {
        sourceUrl = res.repository;
      } else if (res.repository.url) {
        sourceUrl = res.repository.url;
      }
    }
    // Simplify response before caching and returning
    const dep: NpmDependency = {
      name: res.name,
      homepage: res.homepage,
      sourceUrl,
      versions: {},
      releases: null,
      'dist-tags': res['dist-tags'],
      registryUrl,
    };
    if (res.repository?.directory) {
      dep.sourceDirectory = res.repository.directory;
    }
    if (latestVersion.deprecated) {
      dep.deprecationMessage = `On registry \`${registryUrl}\`, the "latest" version of dependency \`${packageName}\` has the following deprecation notice:\n\n\`${latestVersion.deprecated}\`\n\nMarking the latest version of an npm package as deprecated results in the entire package being considered deprecated, so contact the package author you think this is a mistake.`;
      dep.deprecationSource = id;
    }
    dep.releases = Object.keys(res.versions).map((version) => {
      const release: NpmRelease = {
        version,
        gitRef: res.versions[version].gitHead,
        dependencies: res.versions[version].dependencies,
        devDependencies: res.versions[version].devDependencies,
      };
      if (res.time?.[version]) {
        release.releaseTimestamp = res.time[version];
      }
      if (res.versions[version].deprecated) {
        release.isDeprecated = true;
      }
      return release;
    });
    logger.trace({ dep }, 'dep');
    // serialize first before saving
    memcache[packageName] = JSON.stringify(dep);
    const cacheMinutes = process.env.RENOVATE_CACHE_NPM_MINUTES
      ? parseInt(process.env.RENOVATE_CACHE_NPM_MINUTES, 10)
      : 15;
    // TODO: use dynamic detection of public repos instead of a static list
    const whitelistedPublicScopes = [
      '@graphql-codegen',
      '@storybook',
      '@types',
      '@typescript-eslint',
    ];
    if (
      !raw.authorization &&
      (whitelistedPublicScopes.includes(packageName.split('/')[0]) ||
        !packageName.startsWith('@'))
    ) {
      await packageCache.set(cacheNamespace, packageUrl, dep, cacheMinutes);
    }
    return dep;
  } catch (err) {
    if (err.statusCode === 401 || err.statusCode === 403) {
      logger.debug(
        {
          packageUrl,
          err,
          statusCode: err.statusCode,
          packageName,
        },
        `Dependency lookup failure: unauthorized`
      );
      return null;
    }
    if (err.statusCode === 402) {
      logger.debug(
        {
          packageUrl,
          err,
          statusCode: err.statusCode,
          packageName,
        },
        `Dependency lookup failure: payent required`
      );
      return null;
    }
    if (err.statusCode === 404 || err.code === 'ENOTFOUND') {
      logger.debug(
        { err, packageName },
        `Dependency lookup failure: not found`
      );
      return null;
    }
    if (uri.host === 'registry.npmjs.org') {
      // istanbul ignore if
      if (err.name === 'ParseError' && err.body) {
        err.body = 'err.body deleted by Renovate';
      }
      throw new ExternalHostError(err);
    }
    return null;
  }
}<|MERGE_RESOLUTION|>--- conflicted
+++ resolved
@@ -1,18 +1,9 @@
-<<<<<<< HEAD
-import { OutgoingHttpHeaders } from 'http';
-=======
-import url from 'url';
->>>>>>> af1e4ee1
 import is from '@sindresorhus/is';
 import { logger } from '../../logger';
 import { ExternalHostError } from '../../types/errors/external-host-error';
 import * as packageCache from '../../util/cache/package';
 import { Http, HttpOptions } from '../../util/http';
-<<<<<<< HEAD
-import { maskToken } from '../../util/mask';
-import { parseUrl, resolveBaseUrl } from '../../util/url';
-=======
->>>>>>> af1e4ee1
+import { parseUrl } from '../../util/url';
 import type { Release, ReleaseResult } from '../types';
 import { id } from './common';
 import { resolvePackage } from './npmrc';
@@ -56,23 +47,8 @@
     return JSON.parse(memcache[packageName]) as NpmDependency;
   }
 
-<<<<<<< HEAD
-  const scope = packageName.split('/')[0];
-  let regUrl: string;
-  const npmrc = getNpmrc();
-  try {
-    regUrl = getRegistryUrl(scope, npmrc);
-  } catch (err) {
-    regUrl = 'https://registry.npmjs.org';
-  }
-  const pkgUrl = resolveBaseUrl(
-    regUrl,
-    encodeURIComponent(packageName).replace(/^%40/, '@')
-  );
-=======
   const { headers, packageUrl, registryUrl } = resolvePackage(packageName);
 
->>>>>>> af1e4ee1
   // Now check the persistent cache
   const cacheNamespace = 'datasource-npm';
   const cachedResult = await packageCache.get<NpmDependency>(
@@ -84,27 +60,9 @@
     return cachedResult;
   }
 
-<<<<<<< HEAD
-  if (authInfo?.type && authInfo.token) {
-    headers.authorization = `${authInfo.type} ${authInfo.token}`;
-    logger.trace(
-      { token: maskToken(authInfo.token), npmName: packageName },
-      'Using auth (via npmrc) for npm lookup'
-    );
-  } else if (process.env.NPM_TOKEN && process.env.NPM_TOKEN !== 'undefined') {
-    logger.trace(
-      { token: maskToken(process.env.NPM_TOKEN), npmName: packageName },
-      'Using auth (via process.env.NPM_TOKEN) for npm lookup'
-    );
-    headers.authorization = `Bearer ${process.env.NPM_TOKEN}`;
-  }
+  const uri = parseUrl(packageUrl);
 
-  const uri = parseUrl(pkgUrl);
-=======
-  const uri = url.parse(packageUrl);
->>>>>>> af1e4ee1
-
-  if (uri.host === 'registry.npmjs.org' && !uri.pathname.startsWith('/@')) {
+  if (uri?.host === 'registry.npmjs.org' && !uri.pathname.startsWith('/@')) {
     // Delete the authorization header for non-scoped public packages to improve http caching
     // Otherwise, authenticated requests are not cacheable until the registry adds "public" to Cache-Control
     // Ref: https://greenbytes.de/tech/webdav/rfc7234.html#caching.authenticated.responses
